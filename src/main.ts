--- conflicted
+++ resolved
@@ -1,14 +1,11 @@
 import "./style.css";
 import { LoadingScene } from "./phaser/loadingScene.ts";
 import { EditorScene } from "./phaser/editorScene.ts";
-<<<<<<< HEAD
 import { sendSystemMessage } from "./languageModel/chatBox.ts";
 import { initializeTools } from "./languageModel/modelConnector.ts";
+import { GameScene } from "./phaser/gameScene.ts";
 
 initializeTools();
-=======
-import { GameScene } from "./phaser/gameScene.ts";
->>>>>>> 3dd5efdc
 // import { GravityTool } from "./languageModel/tools/gravityTool.ts";
 // import {
 //   initializeTools,
@@ -59,14 +56,10 @@
   width: 1280,
   height: 720,
   parent: document.getElementById("phaser"),
-<<<<<<< HEAD
-  scene: [LoadingScene, EditorScene],
+  scene: [LoadingScene, EditorScene, GameScene],
   dom: {
     createContainer: true, //This line enables DOM support for chatbox
   },
-=======
-  scene: [LoadingScene, EditorScene, GameScene],
->>>>>>> 3dd5efdc
 });
 
 export function getScene(): EditorScene {
