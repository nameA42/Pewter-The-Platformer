--- conflicted
+++ resolved
@@ -72,7 +72,6 @@
     const placeBtn = this.createButton(placeX, placeY, "Place Block", () => this.game.events.emit("ui:placeRequested"));
     this.panel.add(placeBtn);
 
-<<<<<<< HEAD
     //Working Code - Manvir
 
     // Create hidden chatbox
@@ -125,10 +124,9 @@
         log.scrollTop = log.scrollHeight;
       }
     });
-=======
+
     // Play mode button - Shawn
     this.createPlayButton();
->>>>>>> 88a99968
   }
 
   //Working Code - Jason Cho (Helper functions)
@@ -224,7 +222,6 @@
     this.game.events.emit("ui:selectBlock", block);
   }
 
-<<<<<<< HEAD
   //Working Code - Manvir (Helper Functions)
   private async sendToGemini(prompt: string): Promise<string> {
     return await sendUserPrompt(prompt);
@@ -236,7 +233,6 @@
     const input = this.chatBox.getChildByID("chat-input") as HTMLInputElement;
     input.focus();
   }
-=======
   // Create the play button - Shawn K
   private createPlayButton() {
     this.playButton = this.createButton(
@@ -262,5 +258,4 @@
     this.playButton.setDepth(1001);
   }
 
->>>>>>> 88a99968
 }