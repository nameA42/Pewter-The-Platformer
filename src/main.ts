--- conflicted
+++ resolved
@@ -1,15 +1,12 @@
 import "./style.css";
 import { LoadingScene } from "./phaser/loadingScene.ts";
 import { EditorScene } from "./phaser/editorScene.ts";
-<<<<<<< HEAD
-import { UIScene } from './phaser/uiScene.ts';
-
-=======
 import { sendSystemMessage } from "./languageModel/chatBox.ts";
 import { initializeTools } from "./languageModel/modelConnector.ts";
 
 initializeTools();
->>>>>>> f6d4d6a5
+import { UIScene } from './phaser/uiScene.ts';
+
 // import { GravityTool } from "./languageModel/tools/gravityTool.ts";
 // import {
 //   initializeTools,
@@ -60,14 +57,10 @@
   width: 1280,
   height: 720,
   parent: document.getElementById("phaser"),
-<<<<<<< HEAD
   scene: [LoadingScene, EditorScene, UIScene],
-=======
-  scene: [LoadingScene, EditorScene],
   dom: {
     createContainer: true, //This line enables DOM support for chatbox
   },
->>>>>>> f6d4d6a5
 });
 
 export function getScene(): EditorScene {
