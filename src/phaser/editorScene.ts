--- conflicted
+++ resolved
@@ -6,11 +6,8 @@
   private groundLayer!: Phaser.Tilemaps.TilemapLayer;
   private backgroundLayer!: Phaser.Tilemaps.TilemapLayer;
   private gridGraphics!: Phaser.GameObjects.Graphics;
-<<<<<<< HEAD
-=======
   private playButton!: Phaser.GameObjects.Text;
 
->>>>>>> 3dd5efdc
   private minZoomLevel = 2.25;
   private maxZoomLevel = 10;
   private zoomLevel = 2.25;
@@ -181,6 +178,7 @@
       this.keyW = this.input.keyboard.addKey(Phaser.Input.Keyboard.KeyCodes.W);
       this.keyShift = this.input.keyboard.addKey(Phaser.Input.Keyboard.KeyCodes.SHIFT);
     }
+    this.createPlayButton();
   }
 
   cameraMotion() {
@@ -216,10 +214,6 @@
         log.scrollTop = log.scrollHeight;
       }
     });
-
-    // play button
-    this.createPlayButton();
-
   }
 
   private async sendToGemini(prompt: string): Promise<string> {
@@ -231,6 +225,8 @@
     this.chatBox.setVisible(true);
     const input = this.chatBox.getChildByID("chat-input") as HTMLInputElement;
     input.focus();
+    // play button
+
   }
 
   drawGrid() {
@@ -289,129 +285,13 @@
       }
     }
   }
-
-<<<<<<< HEAD
+  
   placeTile(layer: Phaser.Tilemaps.TilemapLayer, x: number, y: number, tileIndex: number) {
     tileIndex = Phaser.Math.Clamp(tileIndex, 1, layer.tilemap.tilesets[0].total - 1);
     console.log(`Placing tile at (${x}, ${y}) with index ${tileIndex}`);
     layer.putTileAt(tileIndex, x, y);
   }
 
-  update() {
-    this.drawGrid();
-    this.cameraMotion();
-  }
-  setupInput() {
-    // Keep your existing zoom functionality unchanged
-
-    // Scrolling and tile placement combined
-    let isDragging = false;
-    let dragStartPoint = new Phaser.Math.Vector2();
-    let hasDragged = false;
-
-    this.input.on("pointerdown", (pointer: Phaser.Input.Pointer) => {
-      if (this.isEditMode && pointer.rightButtonDown()) {
-        // Right click in edit mode = delete tile
-        const worldX = pointer.worldX;
-        const worldY = pointer.worldY;
-        const tileX = Math.floor(worldX / this.TILE_SIZE);
-        const tileY = Math.floor(worldY / this.TILE_SIZE);
-        this.groundLayer.removeTileAt(tileX, tileY);
-        return;
-      }
-
-      if (pointer.leftButtonDown()) {
-        isDragging = true;
-        hasDragged = false;
-        dragStartPoint.set(pointer.x, pointer.y);
-      }
-      if (pointer.middleButtonDown()) {
-        isDragging = true;
-        hasDragged = false;
-        dragStartPoint.set(pointer.x, pointer.y);
-      }
-    });
-
-    this.input.on("pointerup", (pointer: Phaser.Input.Pointer) => {
-      if (
-        isDragging &&
-        !hasDragged &&
-        this.isEditMode &&
-        pointer.leftButtonReleased()
-      ) {
-        // Left click in edit mode without dragging = place tile
-        const worldX = pointer.worldX;
-        const worldY = pointer.worldY;
-        const tileX = Math.floor(worldX / this.TILE_SIZE);
-        const tileY = Math.floor(worldY / this.TILE_SIZE);
-        this.groundLayer.putTileAt(this.currentTileId, tileX, tileY);
-      }
-      isDragging = false;
-      hasDragged = false;
-    });
-
-    this.input.on("pointermove", (pointer: Phaser.Input.Pointer) => {
-      if (!isDragging) return;
-
-      const dragDistance = Phaser.Math.Distance.Between(
-        dragStartPoint.x,
-        dragStartPoint.y,
-        pointer.x,
-        pointer.y,
-      );
-
-      if (dragDistance > 5) {
-        hasDragged = true;
-      }
-
-      if (hasDragged) {
-        // Your existing camera dragging logic
-        if (
-          pointer.x >= this.cameras.main.width - this.scrollDeadzone ||
-          pointer.y >= this.cameras.main.height - this.scrollDeadzone ||
-          pointer.x <= this.scrollDeadzone ||
-          pointer.y <= this.scrollDeadzone
-        ) {
-          isDragging = false;
-          console.warn("Pointer moved outside camera view, stopping drag.");
-          return;
-        }
-
-        const dragX = dragStartPoint.x - pointer.x;
-        const dragY = dragStartPoint.y - pointer.y;
-
-        this.cameras.main.scrollX += dragX / this.cameras.main.zoom;
-        this.cameras.main.scrollY += dragY / this.cameras.main.zoom;
-
-        dragStartPoint.set(pointer.x, pointer.y);
-      }
-    });
-
-    // Keyboard shortcuts
-    this.input.keyboard!.on("keydown", (event: KeyboardEvent) => {
-      switch (event.key.toLowerCase()) {
-        case "e":
-          this.isEditMode = !this.isEditMode;
-          console.log(`Edit mode: ${this.isEditMode ? "ON" : "OFF"}`);
-          break;
-        case "1":
-          this.currentTileId = 1;
-          break;
-        case "2":
-          this.currentTileId = 2;
-          break;
-        case "3":
-          this.currentTileId = 3;
-          break;
-        case "4":
-          this.currentTileId = 4;
-          break;
-        case "5":
-          this.currentTileId = 5;
-          break;
-      }
-    });
-=======
   // play button
   private createPlayButton() {
 
@@ -438,17 +318,125 @@
     this.playButton = button;
   }
 
-  
-
   update() {
     this.drawGrid();
-
-    // update the play button's position to the camera
+    this.cameraMotion();
+        // update the play button's position to the camera
     if (this.playButton) {
       const cam = this.cameras.main;
       this.playButton.x = cam.worldView.x + cam.worldView.width - 550;
       this.playButton.y = cam.worldView.y + 250;
     }
->>>>>>> 3dd5efdc
+  }
+  setupInput() {
+    // Keep your existing zoom functionality unchanged
+
+    // Scrolling and tile placement combined
+    let isDragging = false;
+    let dragStartPoint = new Phaser.Math.Vector2();
+    let hasDragged = false;
+
+    this.input.on("pointerdown", (pointer: Phaser.Input.Pointer) => {
+      if (this.isEditMode && pointer.rightButtonDown()) {
+        // Right click in edit mode = delete tile
+        const worldX = pointer.worldX;
+        const worldY = pointer.worldY;
+        const tileX = Math.floor(worldX / this.TILE_SIZE);
+        const tileY = Math.floor(worldY / this.TILE_SIZE);
+        this.groundLayer.removeTileAt(tileX, tileY);
+        return;
+      }
+
+      if (pointer.leftButtonDown()) {
+        isDragging = true;
+        hasDragged = false;
+        dragStartPoint.set(pointer.x, pointer.y);
+      }
+      if (pointer.middleButtonDown()) {
+        isDragging = true;
+        hasDragged = false;
+        dragStartPoint.set(pointer.x, pointer.y);
+      }
+    });
+
+    this.input.on("pointerup", (pointer: Phaser.Input.Pointer) => {
+      if (
+        isDragging &&
+        !hasDragged &&
+        this.isEditMode &&
+        pointer.leftButtonReleased()
+      ) {
+        // Left click in edit mode without dragging = place tile
+        const worldX = pointer.worldX;
+        const worldY = pointer.worldY;
+        const tileX = Math.floor(worldX / this.TILE_SIZE);
+        const tileY = Math.floor(worldY / this.TILE_SIZE);
+        this.groundLayer.putTileAt(this.currentTileId, tileX, tileY);
+      }
+      isDragging = false;
+      hasDragged = false;
+    });
+
+    this.input.on("pointermove", (pointer: Phaser.Input.Pointer) => {
+      if (!isDragging) return;
+
+      const dragDistance = Phaser.Math.Distance.Between(
+        dragStartPoint.x,
+        dragStartPoint.y,
+        pointer.x,
+        pointer.y,
+      );
+
+      if (dragDistance > 5) {
+        hasDragged = true;
+      }
+
+      if (hasDragged) {
+        // Your existing camera dragging logic
+        if (
+          pointer.x >= this.cameras.main.width - this.scrollDeadzone ||
+          pointer.y >= this.cameras.main.height - this.scrollDeadzone ||
+          pointer.x <= this.scrollDeadzone ||
+          pointer.y <= this.scrollDeadzone
+        ) {
+          isDragging = false;
+          console.warn("Pointer moved outside camera view, stopping drag.");
+          return;
+        }
+
+        const dragX = dragStartPoint.x - pointer.x;
+        const dragY = dragStartPoint.y - pointer.y;
+
+        this.cameras.main.scrollX += dragX / this.cameras.main.zoom;
+        this.cameras.main.scrollY += dragY / this.cameras.main.zoom;
+
+        dragStartPoint.set(pointer.x, pointer.y);
+      }
+    });
+
+    // Keyboard shortcuts
+    this.input.keyboard!.on("keydown", (event: KeyboardEvent) => {
+      switch (event.key.toLowerCase()) {
+        case "e":
+          this.isEditMode = !this.isEditMode;
+          console.log(`Edit mode: ${this.isEditMode ? "ON" : "OFF"}`);
+          break;
+        case "1":
+          this.currentTileId = 1;
+          break;
+        case "2":
+          this.currentTileId = 2;
+          break;
+        case "3":
+          this.currentTileId = 3;
+          break;
+        case "4":
+          this.currentTileId = 4;
+          break;
+        case "5":
+          this.currentTileId = 5;
+          break;
+      }
+    });
   }
 }