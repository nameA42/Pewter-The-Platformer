--- conflicted
+++ resolved
@@ -98,39 +98,6 @@
   public worldFacts!: WorldFacts;
 
   constructor() {
-<<<<<<< HEAD
-    super({ key: "editorScene" });
-
-    // STEP 10: Expose testing functions to browser console
-    if (typeof window !== "undefined") {
-      (window as any).testCollaborativeContext = () => {
-        console.log("🧪 Testing Collaborative Context System");
-
-        if (this.activeBox) {
-          console.log("Active box found:", this.activeBox.localContext.id);
-          this.activeBox.testCollaborativeSharing();
-          this.activeBox.testChatContext();
-        } else {
-          console.log("❌ No active box selected");
-        }
-
-        console.log(`📊 Total boxes: ${this.selectionBoxes.length}`);
-        this.selectionBoxes.forEach((box) => {
-          console.log(
-            `Box ${box.localContext.id}: ${box.getNeighbors().length} neighbors`,
-          );
-        });
-      };
-
-      (window as any).showNetworkStatus = () => {
-        console.log("🌐 Network Status:");
-        this.selectionBoxes.forEach((box) => {
-          const debug = box.getDebugInfo();
-          console.log(
-            `Box ${debug.id}: ${debug.neighbors} neighbors, ${debug.dataKeys.length} data items`,
-          );
-        });
-=======
     super({ key: "EditorScene" });
   }
 
@@ -140,7 +107,6 @@
     if (typeof window !== "undefined") {
       (window as any).getActiveSelectionBox = () => {
         return this.activeBox;
->>>>>>> 12f604d9
       };
     }
   }
