--- conflicted
+++ resolved
@@ -58,14 +58,10 @@
   width: 1280,
   height: 720,
   parent: document.getElementById("phaser"),
-<<<<<<< HEAD
-  scene: [LoadingScene, EditorScene, UIScene],
+  scene: [LoadingScene, EditorScene, UIScene, GameScene],
   dom: {
     createContainer: true, //This line enables DOM support for chatbox
   },
-=======
-  scene: [LoadingScene, EditorScene, UIScene, GameScene],
->>>>>>> 88a99968
 });
 
 export function getScene(): EditorScene {
