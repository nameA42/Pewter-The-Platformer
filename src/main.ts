import "./style.css";
import { LoadingScene } from "./phaser/loadingScene.ts";
import { EditorScene } from "./phaser/editorScene.ts";
import { sendSystemMessage } from "./languageModel/chatBox.ts";
<<<<<<< HEAD
import { initializeTools } from "./languageModel/modelConnector.ts";
import { GameScene } from "./phaser/gameScene.ts";

//initializeTools();
import { PlaceGridofTiles } from "./languageModel/tools/placeGridofTiles.ts";
import { ClearTile } from "./languageModel/tools/clearTile.ts";
import { PlaceSingleTile } from "./languageModel/tools/placeSingleTile.ts";
import {
   registerTool,
 } from "./languageModel/modelConnector.ts";

//****LLM Tool Setup****////
const tools = {
  gravity: new PlaceGridofTiles(getScene),
  direction: new ClearTile(getScene),
  zoom: new PlaceSingleTile(getScene),
};

// Register all tools with the LLM
=======
//import { initializeTools } from "./languageModel/modelConnector.ts";

initializeTools();
// import { GravityTool } from "./languageModel/tools/gravityTool.ts";
import {
  initializeTools,
  registerTool,
} from "./languageModel/modelConnector.ts";
// import { MoveTool } from "./languageModel/tools/moveTool.ts";
// import { sendSystemMessage } from "./languageModel/chatBox.ts";
// import { ZoomTool } from "./languageModel/tools/zoomTool.ts";

import { PlaceSingleTile } from "./languageModel/tools/placeSingleTile.ts";
import { PlaceEnemy } from "./languageModel/tools/placeEnemy.ts";
import { PlaceGridofTiles } from "./languageModel/tools/placeGridofTiles.ts";
import { ClearTile } from "./languageModel/tools/clearTile.ts";

////****LLM Tool Setup****////
// const tools = {
//   gravity: new GravityTool(getScene),
//   direction: new MoveTool(getScene),
//   zoom: new ZoomTool(getScene),
// };

const tools = {
  placeSingleTile: new PlaceSingleTile(getScene),
  placeEnemy: new PlaceEnemy(getScene),
  placeGridofTiles: new PlaceGridofTiles(getScene),
  clearTile: new ClearTile(getScene),
};

// // Register all tools with the LLM
>>>>>>> f4c9c843
Object.values(tools).forEach((generator) => {
  if (generator.toolCall) {
    registerTool(generator.toolCall);
  }
});

//Now that all tools are registered, we can send them to the LLM.
initializeTools();

// // Tell the system to introduce itself and explain what it can do
// sendSystemMessage("Introduce yourself and explain what you can do. ");

////****Phaser Game Setup****////

//Create Phaser game instance
const gameInstance = new Phaser.Game({
  type: Phaser.CANVAS,
  render: {
    pixelArt: true,
  },
  physics: {
    default: "arcade",
    arcade: {
      debug: true,
      gravity: {
        x: 0,
        y: 0,
      },
    },
  },
  width: 1280,
  height: 720,
  parent: document.getElementById("phaser"),
  scene: [LoadingScene, EditorScene, GameScene],
  dom: {
    createContainer: true, //This line enables DOM support for chatbox
  },
});

export function getScene(): EditorScene {
  if (!gameInstance) throw Error("Scene does not exist >:(");
  console.log(gameInstance.scene.getScene("editorScene"));
  return gameInstance.scene.getScene("editorScene") as EditorScene;
}
sendSystemMessage("Introduce yourself and explain what you can do.");<|MERGE_RESOLUTION|>--- conflicted
+++ resolved
@@ -2,28 +2,7 @@
 import { LoadingScene } from "./phaser/loadingScene.ts";
 import { EditorScene } from "./phaser/editorScene.ts";
 import { sendSystemMessage } from "./languageModel/chatBox.ts";
-<<<<<<< HEAD
-import { initializeTools } from "./languageModel/modelConnector.ts";
 import { GameScene } from "./phaser/gameScene.ts";
-
-//initializeTools();
-import { PlaceGridofTiles } from "./languageModel/tools/placeGridofTiles.ts";
-import { ClearTile } from "./languageModel/tools/clearTile.ts";
-import { PlaceSingleTile } from "./languageModel/tools/placeSingleTile.ts";
-import {
-   registerTool,
- } from "./languageModel/modelConnector.ts";
-
-//****LLM Tool Setup****////
-const tools = {
-  gravity: new PlaceGridofTiles(getScene),
-  direction: new ClearTile(getScene),
-  zoom: new PlaceSingleTile(getScene),
-};
-
-// Register all tools with the LLM
-=======
-//import { initializeTools } from "./languageModel/modelConnector.ts";
 
 initializeTools();
 // import { GravityTool } from "./languageModel/tools/gravityTool.ts";
@@ -55,7 +34,6 @@
 };
 
 // // Register all tools with the LLM
->>>>>>> f4c9c843
 Object.values(tools).forEach((generator) => {
   if (generator.toolCall) {
     registerTool(generator.toolCall);
