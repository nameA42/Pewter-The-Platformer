// Pewter Platformer EditorScene - Cleaned and consolidated after merge
import Phaser from "phaser";

type PlayerSprite = Phaser.Types.Physics.Arcade.SpriteWithDynamicBody & {
  isFalling?: boolean;
};
import { sendUserPrompt } from "../languageModel/chatBox";
import { Slime } from "./EnemyClasses/Slime.ts";
import { UltraSlime } from "./EnemyClasses/UltraSlime.ts";
import { UIScene } from "./UIScene.ts";
import { SelectionBox } from "./selectionBox.ts";

// History types
type BBox = { x: number; y: number; w: number; h: number };
type TileIndex = number;
type TileDiffCell = { dx: number; dy: number; before: TileIndex; after: TileIndex };
type PlacementOp = {
  id: string;
  ts: number;
  actor: "chat" | "user";
  selectionId?: string;
  bbox: BBox;
  diffs: TileDiffCell[];
  note?: string;
};

export class EditorScene extends Phaser.Scene {
  private TILE_SIZE = 16;
  private SCALE = 1.0;
  public map!: Phaser.Tilemaps.Tilemap;
  private groundLayer!: Phaser.Tilemaps.TilemapLayer;
  private backgroundLayer!: Phaser.Tilemaps.TilemapLayer;
  private gridGraphics!: Phaser.GameObjects.Graphics;
  private playButton!: Phaser.GameObjects.Text;
  private mapHistory: Phaser.Tilemaps.Tilemap[] = [];
  private currentMapIteration: number = 0;

  private minZoomLevel = 2.25;
  private maxZoomLevel = 10;
  private zoomLevel = 2.25;

  //private currentTileId = 1; // What tile to place
  private isEditMode = false; // Toggle between drag mode and edit mode

  private minimap: Phaser.Cameras.Scene2D.Camera | null = null;
  private minimapZoom = 0.15;

  private scrollDeadzone = 50; // pixels from the edge of the camera view to stop scrolling

  private editorButton!: Phaser.GameObjects.Container;
  private scrollSpeed = 10; // pixels per second

  /// Game Variables.
  private gameActive = false;
  private player!: PlayerSprite;
  // Play mode controls
  private cursors!: Phaser.Types.Input.Keyboard.CursorKeys;
  private wasd!: any;
  private isJumpPressed = false;

  private selectedTileIndex = 1; // index of the tile to place

  private isPlacing: boolean = false; // Place tile flag

  private selectedTiles: number[][] = []; // Selected Tiles

<<<<<<< HEAD
  //Selection Box Properties
=======
  // New history state
  private placementHistory: PlacementOp[] = [];
  private tileProvenance: Map<string, string[]> = new Map();
  private selectionIdCounter = 0;

  //Box Properties
>>>>>>> 15664cb2
  private highlightBox!: Phaser.GameObjects.Graphics;
  public selectionStart!: Phaser.Math.Vector2;
  public selectionEnd!: Phaser.Math.Vector2;
  private isSelecting: boolean = false;
  private selectionBounds: {
    startX: number;
    startY: number;
    endX: number;
    endY: number;
  } | null = null;
  private activeBox: SelectionBox | null = null;
  private selectionBoxes: SelectionBox[] = [];
  // New private flags for right-drag preview behavior
  private _selectionWasRightDrag: boolean = false;
  private _lastOverlapState: boolean = false;
  // expose last selection bbox and id for tools
  private lastSelectionBBox: { x: number; y: number; w: number; h: number } | null = null;
  private lastSelectionId?: string;

  public getActiveSelectionBBox() {
    const b = this.activeBox?.getBounds();
    if (!b) return null;
    return { x: b.x, y: b.y, w: b.width, h: b.height, id: (this.activeBox as any).getId?.() };
  }

  public getLastSelectionBBox() {
    if (!this.lastSelectionBBox) return null;
    return { ...this.lastSelectionBBox, id: this.lastSelectionId };
  }

  // keyboard controls
  private keyA!: Phaser.Input.Keyboard.Key;
  private keyD!: Phaser.Input.Keyboard.Key;
  private keyW!: Phaser.Input.Keyboard.Key;
  private keyS!: Phaser.Input.Keyboard.Key;
  private keyShift!: Phaser.Input.Keyboard.Key;
  private keyC!: Phaser.Input.Keyboard.Key;
  private keyX!: Phaser.Input.Keyboard.Key;
  private keyV!: Phaser.Input.Keyboard.Key;
  private keyU!: Phaser.Input.Keyboard.Key;
  private keyR!: Phaser.Input.Keyboard.Key;
  private keyN!: Phaser.Input.Keyboard.Key;
  private keyZ!: Phaser.Input.Keyboard.Key;
  private keyB!: Phaser.Input.Keyboard.Key;
  private keyCtrl!: Phaser.Input.Keyboard.Key;

<<<<<<< HEAD
=======
  private currentZLevel: number = 1; // 1 = red, 2 = green, 3 = blue
  private zLabel?: Phaser.GameObjects.Text;

>>>>>>> 15664cb2
  private setPointerOverUI = (v: boolean) =>
    this.registry.set("uiPointerOver", v);

  // Removed chatBox from EditorScene

  public enemies: (Slime | UltraSlime)[] = [];

  private damageKey!: Phaser.Input.Keyboard.Key;
  private flipKey!: Phaser.Input.Keyboard.Key;

  private currentZLevel: number = 1; // 1 = red, 2 = green, 3 = blue

  constructor() {
    super({ key: "editorScene" });
  }

  preload() {
    this.load.setPath("phaserAssets/");
    //this.load.image("tilemap_tiles", "tilemap_packed.png");

    // Load as spritesheet, not image
    this.load.spritesheet("tilemap_tiles", "tilemap_packed.png", {
      frameWidth: 18, // width of each tile
      frameHeight: 18, // height of each tile
    });

    // Load the character atlas (PNG + JSON)
    this.load.atlas(
      "platformer_characters",
      "tilemap-characters-packed.png",
      "tilemap-characters-packed.json",
    );
  }

  startGame() {
    this.gameActive = true;
    this.removeMinimap();
    this.createEditorButton();
    this.setupPlayer();

    // Enable physics and gravity for play mode
    this.physics.world.gravity.y = 1500;

    // Ensure ground layer has collision enabled
    if (this.groundLayer) {
      this.groundLayer.setCollisionByExclusion([-1]);
    }
    // Add collider between player and ground layer
    this.physics.add.collider(this.player, this.groundLayer);

    // Camera follows player in play mode
    this.cameras.main
      .startFollow(this.player, true, 0.25, 0.25)
      .setDeadzone(50, 50)
      .setZoom(this.zoomLevel);

    // Setup player movement controls
    this.cursors = this.input.keyboard!.createCursorKeys();
    this.wasd = this.input.keyboard!.addKeys("W,S,A,D");

    // Add Q key handler to quit play mode
    if (this.input.keyboard) {
      const keyQ = this.input.keyboard.addKey(Phaser.Input.Keyboard.KeyCodes.Q);
      keyQ.on("down", () => {
        this.startEditor();
      });
    }
  }

  create() {
    this.map = this.make.tilemap({ key: "defaultMap" });

    console.log("Map loaded:", this.map);
    const tileset = this.map.addTilesetImage(
      "pewterPlatformerTileset",
      "tileset",
      16,
      16,
      0,
      0,
    )!;
    // console.log("Tileset added:", this.map);

    this.backgroundLayer = this.map.createLayer(
      "Background_Layer",
      tileset,
      0,
      0,
    )!;
    // console.log("LAYER1 added:", this.map);
    this.groundLayer = this.map.createLayer("Ground_Layer", tileset, 0, 0)!;
    // console.log("LAYER2 added:", this.map);

    this.cameras.main.setBounds(
      0,
      0,
      this.map.widthInPixels,
      this.map.heightInPixels,
    );
    this.cameras.main.centerOn(0, 0);
    this.cameras.main.setZoom(this.zoomLevel);

    this.createMinimap();
    this.cameras.main.centerOn(0, 0);

    // grid
    this.gridGraphics = this.add.graphics();
    this.gridGraphics.setDepth(10);
    this.drawGrid();

    // zoom in & zoom out
    this.input.on(
      "wheel",
      (
        pointer: Phaser.Input.Pointer,
        gameObjects: Phaser.GameObjects.GameObject[],
        deltaX: number,
        deltaY: number,
        deltaZ: number,
      ) => {
        if (deltaY > 0) {
          this.zoomLevel = Phaser.Math.Clamp(
            this.zoomLevel - 0.1,
            this.minZoomLevel,
            this.maxZoomLevel,
          );
        } else {
          this.zoomLevel = Phaser.Math.Clamp(
            this.zoomLevel + 0.1,
            this.minZoomLevel,
            this.maxZoomLevel,
          );
        }

        this.cameras.main.setZoom(this.zoomLevel);
      },
    );

    if (this.input.mouse) {
      this.input.mouse.disableContextMenu();
    }

    // scrolling + tile placement
    // How to use it is to first press e which turns on the edit mode,
    // then you can use the number keys to select a tile to place, 2-5
    // you can also right click to delete a tile in edit mode.
    // you can move the3 camera still by dragging the mouse around when in edit mode.
    // make sure to not be moving the mouse too fast or it will not register and not place the tile.

    //UI Scene setup
    this.scene.launch("UIScene");
    this.scene.bringToTop("UIScene");

    // Z-level label in the UI (fixed to camera)
    this.zLabel = this.add
      .text(8, 40, `Z: ${this.currentZLevel}`, { fontSize: "12px" })
      .setScrollFactor(0)
      .setDepth(10000);

    // Restore keyboard key initialization with null check
    if (this.input.keyboard) {
      this.keyA = this.input.keyboard.addKey(Phaser.Input.Keyboard.KeyCodes.A);
      this.keyD = this.input.keyboard.addKey(Phaser.Input.Keyboard.KeyCodes.D);
      this.keyW = this.input.keyboard.addKey(Phaser.Input.Keyboard.KeyCodes.W);
      this.keyS = this.input.keyboard.addKey(Phaser.Input.Keyboard.KeyCodes.S);
      this.keyShift = this.input.keyboard.addKey(
        Phaser.Input.Keyboard.KeyCodes.SHIFT,
      );
      this.keyC = this.input.keyboard.addKey(Phaser.Input.Keyboard.KeyCodes.C);
      this.keyX = this.input.keyboard.addKey(Phaser.Input.Keyboard.KeyCodes.X);
      this.keyV = this.input.keyboard.addKey(Phaser.Input.Keyboard.KeyCodes.V);
      this.keyU = this.input.keyboard.addKey(Phaser.Input.Keyboard.KeyCodes.U);
      this.keyR = this.input.keyboard.addKey(Phaser.Input.Keyboard.KeyCodes.R);
      this.keyN = this.input.keyboard.addKey(Phaser.Input.Keyboard.KeyCodes.N);
      this.keyZ = this.input.keyboard.addKey(Phaser.Input.Keyboard.KeyCodes.Z);
      this.keyB = this.input.keyboard.addKey(Phaser.Input.Keyboard.KeyCodes.B);
      this.keyCtrl = this.input.keyboard.addKey(
        Phaser.Input.Keyboard.KeyCodes.CTRL,
      );

      // Bind Ctrl+Z to cycle persisted Z-level (1->2->3->1)
      this.input.keyboard.on("keydown-Z", (ev: KeyboardEvent) => {
        if (!ev.ctrlKey) return;
        // cycle through 1..3
        this.currentZLevel = (this.currentZLevel % 3) + 1;
        // update any active preview box immediately
        if (this.activeBox) {
          this.activeBox.setZLevel(this.currentZLevel);
        }
        // update HUD
        this.zLabel?.setText(`Z: ${this.currentZLevel}`);
      });

      // Bind Ctrl+B to finalize the active selection (if any)
      this.input.keyboard.on("keydown-B", (ev: KeyboardEvent) => {
        if (!ev.ctrlKey) return;
        if (!this.activeBox) return;

        // disallow finalize if overlapping any existing finalized box
        if (this._checkOverlapAgainstFinalized(this.activeBox)) {
          this.sound?.play?.("error");
          console.warn("Cannot finalize — overlap detected");
          return;
        }

        // copy tiles from the active box into its internal buffer
        this.activeBox.copyTiles();

        // save finalized bbox + id
        const gb = this.activeBox.getBounds();
        this.lastSelectionBBox = { x: gb.x, y: gb.y, w: gb.width, h: gb.height };
        this.lastSelectionId = (this.activeBox as any).getId?.();

        // now finalize (push into selectionBoxes and clear active)
        this.finalizeSelectBox();
        this._selectionWasRightDrag = false;

        // Build and send the user-facing selection message (same style as previous endSelection)
        const b = this.selectionBoxes[this.selectionBoxes.length - 1].getBounds();
        const selectionWidth = b.width;
        const selectionHeight = b.height;
        const msg =
          `User has selected a rectangular region that is this size: ${selectionWidth}x${selectionHeight}. Here are the global coordinates for the selection box: [${b.x}, ${b.y}] to [${b.x + b.width - 1}, ${b.y + b.height - 1}].` +
          `There are no notable points of interest in this selection` +
          `Be sure to re-explain what is in the selection box. If there are objects in the selection, specify the characteristics of the object. ` +
          `If no objects are inside the selection, then do not mention anything else.`;

        const uiScene = this.scene.get("UIScene") as UIScene;
        if (uiScene && typeof uiScene.handleSelectionInfo === "function") {
          uiScene.handleSelectionInfo(msg);
        }
      });
    }

    // scrolling
    let isDragging = false;
    let dragStartPoint = new Phaser.Math.Vector2();

    // highlight box
    this.highlightBox = this.add.graphics();
    this.highlightBox.setDepth(101); // Ensure it's on top of everything

    // selection box
    //this.selectionBox = this.add.graphics();
    //this.selectionBox.setDepth(100); // Slightly under highlight box
    this.input.on("pointermove", this.updateSelection, this);
    this.input.on("pointerup", this.endSelection, this);

    this.input.on("pointerdown", (pointer: Phaser.Input.Pointer) => {
      if (pointer.middleButtonDown()) {
        isDragging = true;
        dragStartPoint.set(pointer.x, pointer.y);
      } else if (pointer.leftButtonDown()) {
        this.isPlacing = true;
        // Pasting the recently selected area of tiles
        const worldPoint = this.cameras.main.getWorldPoint(
          pointer.x,
          pointer.y,
        );
        const tileX = Math.floor(worldPoint.x / (16 * this.SCALE));
        const tileY = Math.floor(worldPoint.y / (16 * this.SCALE));

        // Place the currently selected brush tile
        this.placeTile(this.groundLayer, tileX, tileY, this.selectedTileIndex);
      } else if (pointer.rightButtonDown()) {
        // Setup selection box
        console.log(`Starting selection`);
        this.startSelection(pointer);

        this.selectedTileIndex =
          this.groundLayer.getTileAtWorldXY(pointer.worldX, pointer.worldY)
            ?.index || 0;
      }
    });

    this.input.on("pointerup", () => {
      isDragging = false;
      this.isPlacing = false;
    });

    this.input.on("pointermove", (pointer: Phaser.Input.Pointer) => {
      // Setup pointer movement
      this.highlightTile(pointer);

  if (!isDragging) return;
      if (
        pointer.x >= this.cameras.main.width - this.scrollDeadzone ||
        pointer.y >= this.cameras.main.height - this.scrollDeadzone ||
        pointer.x <= this.scrollDeadzone ||
        pointer.y <= this.scrollDeadzone
      ) {
        isDragging = false; // Stop dragging if pointer is outside the camera view
        console.warn("Pointer moved outside camera view, stopping drag.");
        return;
      }

      const dragX = dragStartPoint.x - pointer.x;
      const dragY = dragStartPoint.y - pointer.y;

      this.cameras.main.scrollX += dragX / this.cameras.main.zoom;
      this.cameras.main.scrollY += dragY / this.cameras.main.zoom;

      dragStartPoint.set(pointer.x, pointer.y);
    });
<<<<<<< HEAD
=======
    // selection box - use pointer events for preview-only right-drag
    this.input.on("pointermove", (p: Phaser.Input.Pointer) => {
      // only update selection preview when actively selecting from right-drag
      if (this.isSelecting && this._selectionWasRightDrag && this.activeBox) {
        this.updateSelection(p);

        // de-spam overlap logs by only logging on state change
        const nowOver = this._checkOverlapAgainstFinalized(this.activeBox);
        if (nowOver !== this._lastOverlapState) {
          this._lastOverlapState = nowOver;
          if (nowOver) console.warn("Overlap detected");
        }
      }
    });

    this.input.on("pointerup", (pointer: Phaser.Input.Pointer) => {
      if (pointer.leftButtonReleased()) {
        this.isPlacing = false;
      }

      // If we were right-dragging, cancel preview on release
      if (
        this.isSelecting &&
        this._selectionWasRightDrag &&
        pointer.rightButtonReleased()
      ) {
        this.cancelSelection();
        this._selectionWasRightDrag = false;
      }
    });
>>>>>>> 15664cb2

    this.input.on("pointerdown", (pointer: Phaser.Input.Pointer) => {
      if (pointer.middleButtonDown()) {
        isDragging = true;
        dragStartPoint.set(pointer.x, pointer.y);
      } else if (pointer.leftButtonDown()) {
        this.isPlacing = true;
        // Pasting the recently selected area of tiles
        const worldPoint = this.cameras.main.getWorldPoint(pointer.x, pointer.y);
        const tileX = Math.floor(worldPoint.x / (16 * this.SCALE));
        const tileY = Math.floor(worldPoint.y / (16 * this.SCALE));

        // Place the currently selected brush tile
        //this.placeTile(this.groundLayer, tileX, tileY, this.selectedTileIndex);
      } else if (pointer.rightButtonDown()) {
        // Setup preview selection box (right-drag only)
        this.startSelection(pointer);
        this._selectionWasRightDrag = true;
        this._lastOverlapState = false;

        // grab index under pointer for potential UX needs
        this.selectedTileIndex =
          this.groundLayer.getTileAtWorldXY(pointer.worldX, pointer.worldY)
            ?.index || 0;
      }
    });
    //TODO: handle UI -> Editor communication
  }

  setupPlayer() {
    this.player = this.physics.add.sprite(
      100,
      100,
      "platformer_characters",
      "tile_0000.png",
    ) as PlayerSprite;

    this.player.setCollideWorldBounds(false);
    this.player.isFalling = true;
    this.physics.add.collider(this.player, this.groundLayer);
  }

  cameraMotion() {
    const cam = this.cameras.main;
    let scrollSpeed = this.scrollSpeed;
    if (this.keyShift.isDown) {
      scrollSpeed *= 4;
    }
    if (this.keyA.isDown) {
      cam.scrollX -= scrollSpeed / cam.zoom;
    }
    if (this.keyD.isDown) {
      cam.scrollX += scrollSpeed / cam.zoom;
    }
    if (this.keyW.isDown) {
      cam.scrollY -= scrollSpeed / cam.zoom;
    }
    if (this.keyS.isDown) {
      cam.scrollY += scrollSpeed / cam.zoom;
    }
  }

  private async sendToGemini(prompt: string): Promise<string> {
    return await sendUserPrompt(prompt);
  }

  // Removed showChatboxAt from EditorScene

  drawGrid() {
    const cam = this.cameras.main;

    this.gridGraphics.clear();
    this.gridGraphics.fillStyle(0x000000, 1); // color and alpha

    const startX =
      Math.floor(cam.worldView.x / this.TILE_SIZE) * this.TILE_SIZE;
    const endX =
      Math.ceil((cam.worldView.x + cam.worldView.width) / this.TILE_SIZE) *
      this.TILE_SIZE;

    const startY =
      Math.floor(cam.worldView.y / this.TILE_SIZE) * this.TILE_SIZE;
    const endY =
      Math.ceil((cam.worldView.y + cam.worldView.height) / this.TILE_SIZE) *
      this.TILE_SIZE;

    const dotSpacing = 4;
    const dotLength = 0.4;
    const dotWidth = 1.2;

    const edgewidth = 2;
    // draw edge lines for minimap
    this.gridGraphics.lineStyle(edgewidth, 0xf00000, 1); // color and alpha
    this.gridGraphics.strokeRect(
      startX - edgewidth,
      startY - edgewidth,
      endX - startX + edgewidth,
      endY - startY + edgewidth,
    );

    // Vertical dotted lines
    for (let x = startX; x <= endX; x += this.TILE_SIZE) {
      for (let y = startY - dotLength; y <= endY - dotLength; y += dotSpacing) {
        this.gridGraphics.fillRect(
          x - dotLength / 2,
          y - dotLength / 2,
          dotLength,
          dotWidth,
        );
      }
    }

    // Horizontal dotted lines
    for (let y = startY; y <= endY; y += this.TILE_SIZE) {
      for (let x = startX - dotLength; x <= endX - dotLength; x += dotSpacing) {
        this.gridGraphics.fillRect(
          x - dotLength / 2,
          y - dotLength / 2,
          dotWidth,
          dotLength,
        );
      }
    }
  }

  placeTile(
    layer: Phaser.Tilemaps.TilemapLayer,
    x: number,
    y: number,
    tileIndex: number,
  ) {
<<<<<<< HEAD
    tileIndex = Phaser.Math.Clamp(
      tileIndex,
      0,
      layer.tilemap.tilesets[0].total - 1,
    );
    tileIndex = tileIndex === 0 ? -1 : tileIndex; // Allow -1 for erasing tiles
    console.log(`Placing tile at (${x}, ${y}) with index ${tileIndex}`);
    layer.putTileAt(tileIndex, x, y);
=======
    // allow clearing a tile when tileIndex === -1
    if (tileIndex === -1) {
      // putTileAt accepts -1 to clear a tile
      layer.putTileAt(-1, x, y);
      return;
    }

    const tileset = layer.tilemap.tilesets[0];
    const max = Math.max(1, (tileset?.total ?? 1) - 1);
    const clamped = Phaser.Math.Clamp(tileIndex, 1, max);
    console.log(`Placing tile at (${x}, ${y}) with index ${clamped}`);
    layer.putTileAt(clamped, x, y);
>>>>>>> 15664cb2
  }

  update() {
    if (this.gameActive) {
      // Play mode: player movement and camera follow
      // Hide grid and red outline
      if (this.gridGraphics) this.gridGraphics.clear();
      if (this.highlightBox) this.highlightBox.clear();
      //if (this.selectionBox) this.selectionBox.clear();

      if (this.player && this.cursors && this.wasd) {
        const player = this.player;
        const body = player.body;
        const onGround = body.blocked.down;

        let velocityX = body.velocity.x;
        let velocityY = body.velocity.y;

        let moveInput = 0;
        if (this.cursors.left.isDown || this.wasd.A.isDown) {
          moveInput = -1;
          player.setFlipX(true);
        } else if (this.cursors.right.isDown || this.wasd.D.isDown) {
          moveInput = 1;
          player.setFlipX(false);
        }

        const PLAYER_SPEED = 400;
        const ACCELERATION = 1500;
        const FRICTION = 1200;
        const AIR_CONTROL = 0.8;
        const JUMP_VELOCITY = -550;

        if (moveInput !== 0) {
          const acceleration = onGround
            ? ACCELERATION
            : ACCELERATION * AIR_CONTROL;
          const targetVelocity = moveInput * PLAYER_SPEED;
          if (Math.abs(velocityX - targetVelocity) > 5) {
            velocityX +=
              (targetVelocity - velocityX) * (acceleration / 1000) * (1 / 60);
            velocityX = Phaser.Math.Clamp(
              velocityX,
              -PLAYER_SPEED,
              PLAYER_SPEED,
            );
          } else {
            velocityX = targetVelocity;
          }
        } else {
          // No horizontal input - apply friction
          if (onGround) {
            const frictionForce = FRICTION * (1 / 60);
            if (Math.abs(velocityX) > frictionForce) {
              velocityX -= Math.sign(velocityX) * frictionForce;
            } else {
              velocityX = 0;
            }
          } else {
            const airFriction = FRICTION * 0.3 * (1 / 60);
            if (Math.abs(velocityX) > airFriction) {
              velocityX -= Math.sign(velocityX) * airFriction;
            } else {
              velocityX = 0;
            }
          }
        }

        // Jump logic
        const jumpPressed = this.cursors.up.isDown || this.wasd.W.isDown;
        if (jumpPressed && !this.isJumpPressed && onGround) {
          velocityY = JUMP_VELOCITY;
          this.isJumpPressed = true;
        } else if (!jumpPressed && this.isJumpPressed && velocityY < -50) {
          velocityY *= 0.4;
        }
        if (!jumpPressed) {
          this.isJumpPressed = false;
        }

        player.setVelocity(velocityX, velocityY);

        // Reset if fallen off world
        if (player.y > this.map.heightInPixels + 100) {
          player.setPosition(100, 150);
          player.setVelocity(0, 0);
        }
      }
      // update the play button's position to the camera
      if (this.playButton) {
        const cam = this.cameras.main;
        this.playButton.x = cam.worldView.x + cam.worldView.width - 550;
        this.playButton.y = cam.worldView.y + 250;
      }
      // No grid/camera/block placement/editing in play mode
      return;
    }

    // Editor mode: normal controls
    this.drawGrid();
    this.cameraMotion();
    if (this.playButton) {
      const cam = this.cameras.main;
      this.playButton.x = cam.worldView.x + cam.worldView.width - 550;
      this.playButton.y = cam.worldView.y + 250;
    }

    // Continuous Block Placement
    if (this.isPlacing) {
      const pointer = this.input.activePointer;
      const tileX = Math.floor(pointer.worldX / this.TILE_SIZE);
      const tileY = Math.floor(pointer.worldY / this.TILE_SIZE);
      this.placeTile(this.groundLayer, tileX, tileY, this.selectedTileIndex);
    }

    if (Phaser.Input.Keyboard.JustDown(this.keyC) && this.keyCtrl.isDown) {
      this.copySelection();
      console.log("Copied selection");
    } else if (
      Phaser.Input.Keyboard.JustDown(this.keyX) &&
      this.keyCtrl.isDown
    ) {
      this.cutSelection();
      console.log("Cut selection");
    } else if (
      Phaser.Input.Keyboard.JustDown(this.keyV) &&
      this.keyCtrl.isDown
    ) {
      const pointer = this.input.activePointer;
      this.pasteSelection(pointer);
      console.log("Pasted selection");
    // } else if (Phaser.Input.Keyboard.JustDown(this.keyN)) {
    //   this.bindMapHistory();
    //   console.log("Saved map state");
    } else if (
      Phaser.Input.Keyboard.JustDown(this.keyU) &&
      this.keyCtrl.isDown
    ) {
      this.undoLastAction();
      console.log("Undid last action");
    } else if (
      Phaser.Input.Keyboard.JustDown(this.keyR) &&
      this.keyCtrl.isDown
    ) {
      this.redoLastAction();
      console.log("Redid last action");
    } else if (Phaser.Input.Keyboard.JustDown(this.keyZ)) {
      this.cycleZLevel();
    } else if (Phaser.Input.Keyboard.JustDown(this.keyN)) {
      this.finalizeSelectBox();
    }
  }

  undoLastAction(): void {
    if (this.currentMapIteration > 0) {
      this.currentMapIteration--;
      this.map = this.mapHistory[this.currentMapIteration];
      console.log("Undid last action");
    } else {
      console.log("No action to undo");
    }
  }

  redoLastAction(): void {
    if (this.currentMapIteration < this.mapHistory.length - 1) {
      this.currentMapIteration++;
      this.map = this.mapHistory[this.currentMapIteration];
      console.log("Redid last action");
    } else {
      console.log("No action to redo");
    }
  }

  bindMapHistory(): void {
    // Only keep history up to the current iteration
    this.mapHistory = this.mapHistory.slice(0, this.currentMapIteration + 1);
    this.mapHistory.push(this.map);
    this.currentMapIteration = this.mapHistory.length - 1;
  }

  highlightTile(pointer: Phaser.Input.Pointer): void {
    // Convert screen coordinates to tile coordinates
    const worldPoint = this.cameras.main.getWorldPoint(pointer.x, pointer.y);
    const x: number = Math.floor(worldPoint.x / (16 * this.SCALE));
    const y: number = Math.floor(worldPoint.y / (16 * this.SCALE));

    // Only highlight if within map bounds
    if (x >= 0 && x < 36 && y >= 0 && y < 20) {
      const color = this.getHighlightColorForZLevel(this.currentZLevel);
      this.drawHighlightBox(x, y, color);
    } else {
      // Clear highlight if out of bounds
      this.highlightBox.clear();
    }
  }

  drawHighlightBox(x: number, y: number, color: number): void {
    // Clear any previous highlights
    this.highlightBox.clear();

    // Set the style for the highlight (e.g., semi-transparent yellow)
    this.highlightBox.fillStyle(color, 0.5);
    this.highlightBox.lineStyle(2, color, 1);

    // Draw a rectangle around the hovered tile
    this.highlightBox.strokeRect(
      x * 16 * this.SCALE,
      y * 16 * this.SCALE,
      16 * this.SCALE,
      16 * this.SCALE,
    );

    // Optionally, you can fill the tile with a semi-transparent color to highlight it
    this.highlightBox.fillRect(
      x * 16 * this.SCALE,
      y * 16 * this.SCALE,
      16 * this.SCALE,
      16 * this.SCALE,
    );
  }

  startSelection(pointer: Phaser.Input.Pointer) {
    const worldPoint = this.cameras.main.getWorldPoint(pointer.x, pointer.y);
    const x = Math.floor(worldPoint.x / this.TILE_SIZE);
    const y = Math.floor(worldPoint.y / this.TILE_SIZE);
    this.selectionStart = new Phaser.Math.Vector2(x, y);
    this.selectionEnd = new Phaser.Math.Vector2(x, y);

    // Begin the selection
    this.isSelecting = true;
    /*
    if (!this.activeBox) {
      // Checking Overlapping
      const candidate = new Phaser.Geom.Rectangle(x, y, 1, 1);
      let overlap = false;
      for (const box of this.selectionBoxes) {
        const bound = box.getBounds(); // MUST be tile-space rectangle
        // Only consider overlap if on same Z-level
        if ((box as any).getZLevel && (this.currentZLevel !== (box as any).getZLevel())) continue;
        if (Phaser.Geom.Intersects.RectangleToRectangle(candidate, bound)) {
          console.log("Cannot create box here — overlap detected");
          overlap = true;
          break;
        }
      }
      // If overlap does occur, do not make a box
      if (overlap) {
        console.log("Cannot create box there!! Overlap detected!!");
        this.isSelecting = false;
        return;
      } else {
        // If overlap does not occur, do make a box
        console.log("Made a new box!");
        this.activeBox = new SelectionBox(
          this,
          this.selectionStart,
          this.selectionEnd,
          this.currentZLevel,
          this.groundLayer,
        );
        // assign id so we can attribute ops
        const selId = `sel_${++this.selectionIdCounter}`;
        (this.activeBox as any).setId?.(selId);
      }
    } else {
      // Continue working with the existing active box
      this.selectionStart.set(x, y);
      this.selectionEnd.set(x, y);
      this.activeBox.updateEnd(this.selectionEnd);
    }
      this.activeBox.updateStart(this.selectionStart);
      this.activeBox.updateEnd(this.selectionEnd);
    }
    */
    // Checking Overlapping
    const candidate = new Phaser.Geom.Rectangle(x, y, 1, 1);
    let overlap = false;
    for (const box of this.selectionBoxes) {
      if (box === this.activeBox) continue; // skip the box currently being edited

      if (box.getZLevel() === this.currentZLevel) {
        // only check boxes on same level
        const bound = box.getBounds(); // MUST be tile-space rectangle
        if (Phaser.Geom.Intersects.RectangleToRectangle(candidate, bound)) {
          console.log("Cannot create box here — overlap detected");
          overlap = true;
          break;
        }
      }
    }
    // If overlap does occur, do not make a box
    if (overlap) {
      console.log("Cannot create box there!! Overlap detected!!");
      this.isSelecting = false;
      return;
    } else {
      if (!this.activeBox) {
        // If overlap does not occur, do make a new box
        console.log("Made a new box!");
        this.currentZLevel = 1;
        this.activeBox = new SelectionBox(
          this,
          this.selectionStart,
          this.selectionEnd,
          this.currentZLevel,
          this.groundLayer,
        );
      } else {
        // If overlap does not occur, continue working with the existing active box
        this.selectionStart.set(x, y);
        this.selectionEnd.set(x, y);
        this.activeBox.updateStart(this.selectionStart);
        this.activeBox.updateEnd(this.selectionEnd);
      }
    }
  }

  // Cancel an in-progress (preview) selection without finalizing it
  private cancelSelection() {
    if (this.activeBox) {
      this.activeBox.destroy();
    }
    this.activeBox = null;
    this.isSelecting = false;
  }

  // Check whether the provided box would overlap any finalized selection boxes
  private _checkOverlapAgainstFinalized(box: SelectionBox): boolean {
    const possible = box.getBounds();
    const z = (box as any).getZLevel?.() ?? 1;
    for (const b of this.selectionBoxes) {
      const bz = (b as any).getZLevel?.() ?? 1;
      // only block if same z-level
      if (bz !== z) continue;
      if (Phaser.Geom.Rectangle.Overlaps(
        new Phaser.Geom.Rectangle(possible.x, possible.y, possible.width, possible.height),
        new Phaser.Geom.Rectangle(b.getBounds().x, b.getBounds().y, b.getBounds().width, b.getBounds().height)
      )) {
        return true;
      }
    }
    return false;
  }

  updateSelection(pointer: Phaser.Input.Pointer) {
    if (!this.isSelecting || !this.activeBox) return;

    const worldPoint = this.cameras.main.getWorldPoint(pointer.x, pointer.y);
    const x = Math.floor(worldPoint.x / this.TILE_SIZE);
    const y = Math.floor(worldPoint.y / this.TILE_SIZE);

    // Now checking whether if any finalized boxes overlap with current one
    const possibleEnd = new Phaser.Math.Vector2(x, y);
    const possibleBounds = this.activeBox.tempBounds(possibleEnd);

    let overlap = false;
    for (const box of this.selectionBoxes) {
<<<<<<< HEAD
      if (box.getZLevel() === this.currentZLevel) {
        // only check boxes on same level
        if (
          box !== this.activeBox &&
          Phaser.Geom.Intersects.RectangleToRectangle(
            possibleBounds,
            box.getBounds(),
          )
        ) {
          console.log("Overlap has been detected!!");
          overlap = true;
          break;
        }
=======
      if (box === this.activeBox) continue;
      // only consider collisions on same Z
      const bz = (box as any).getZLevel?.() ?? 1;
      const az = (this.activeBox as any).getZLevel?.() ?? 1;
      if (bz !== az) continue;
      if (Phaser.Geom.Rectangle.Overlaps(possibleBounds, box.getBounds())) {
        console.log("Overlap has been detected!!");
        overlap = true;
        break;
>>>>>>> 15664cb2
      }
    }

    // If no overlap was detected
    if (!overlap) {
      this.selectionEnd.set(x, y);
      this.activeBox.updateEnd(this.selectionEnd);
    }
  }

  async endSelection() {
    if (!this.isSelecting || !this.activeBox) return;

    this.isSelecting = false;

    this.selectedTiles = [];
    console.log("ending selection");

    const sX = Math.min(this.selectionStart.x, this.selectionEnd.x);
    const sY = Math.min(this.selectionStart.y, this.selectionEnd.y);
    const eX = Math.max(this.selectionStart.x, this.selectionEnd.x);
    const eY = Math.max(this.selectionStart.y, this.selectionEnd.y);

    // Finalize the box
    this.activeBox.updateEnd(this.selectionEnd);
    this.activeBox.copyTiles();

    // save finalized bbox + id
    const gb = this.activeBox.getBounds(); // width/height already inclusive
    this.lastSelectionBBox = { x: gb.x, y: gb.y, w: gb.width, h: gb.height };
    this.lastSelectionId = (this.activeBox as any).getId?.();

    // Finalize and add to permanent list (finalizeSelectBox guards duplicates)
    this.finalizeSelectBox();

    // These define the height and width of the selection box
    const selectionWidth = eX - sX + 1;
    const selectionHeight = eY - sY + 1;

    // Helper to convert any global (x, y) to selection-local coordinates
    const toSelectionCoordinates = (x: number, y: number) => {
      return {
        x: x - sX,
        y: eY - y,
      };
    };

    let msg: string;

    if (sX === eX && sY === eY) {
      const { x: localX, y: localY } = toSelectionCoordinates(sX, sY);
      msg = `User has selected a single tile at (${localX}, ${localY}) relative to the bottom-left of the selection box.`;
    } else {
      msg =
        `User has selected a rectangular region that is this size: ${selectionWidth}x${selectionHeight}. Here are the global coordinates for the selection box: [${sX}, ${sY}] to [${eX}, ${eY}].` +
        `There are no notable points of interest in this selection` +
        `Be sure to re-explain what is in the selection box. If there are objects in the selection, specify the characteristics of the object. ` +
        `If no objects are inside the selection, then do not mention anything else.`;
      console.log(msg);
    }

    // Send selection info to UIScene
    const uiScene = this.scene.get("UIScene") as UIScene;
    if (uiScene && typeof uiScene.handleSelectionInfo === "function") {
      uiScene.handleSelectionInfo(msg);
    }
  }

  // Copy selection of tiles function
  copySelection() {
    if (!this.activeBox) return;
    this.activeBox.copyTiles();
    console.log("Copied selection:", this.activeBox.selectedTiles);
  }

  // Cutting selection of tiles function
  cutSelection() {
    this.copySelection();
    if (!this.activeBox) return;
    const start = this.activeBox.getStart();
    const end = this.activeBox.getEnd();
    const sX = Math.min(start.x, end.x);
    const sY = Math.min(start.y, end.y);
    const eX = Math.max(start.x, end.x);
    const eY = Math.max(start.y, end.y);
    for (let y = sY; y <= eY; y++) {
      for (let x = sX; x <= eX; x++) {
        this.placeTile(this.groundLayer, x, y, -1); // Remove tile
      }
    }
  }

  // Pasting selection of tiles function
  pasteSelection(pointer: Phaser.Input.Pointer) {
    if (!this.activeBox || !this.activeBox.selectedTiles || this.activeBox.selectedTiles.length === 0) {
      console.log("No selection to paste.");
      return;
    }
    console.log("Pasting selection:", this.activeBox.selectedTiles);
    const worldPoint = this.cameras.main.getWorldPoint(pointer.x, pointer.y);
    const pasteX = Math.floor(worldPoint.x / (16 * this.SCALE));
    const pasteY = Math.floor(worldPoint.y / (16 * this.SCALE));
<<<<<<< HEAD
    for (let y = 0; y < this.activeBox.selectedTiles.length; y++) {
      for (let x = 0; x < this.activeBox.selectedTiles[y].length; x++) {
        const tileIndex = this.activeBox.selectedTiles[y][x];
        this.placeTile(this.groundLayer, pasteX + x, pasteY + y, tileIndex);
      }
    }
=======

    const h = this.selectedTiles.length;
    const w = this.selectedTiles[0]?.length ?? 0;
    if (w === 0) return;

    this.applyTileMatrixWithHistory(
      { x: pasteX, y: pasteY, w, h },
      this.selectedTiles,
      null,
      "user",
      this.activeBox?.getId(),
      "pasteSelection",
    );

>>>>>>> 15664cb2
    this.enemies.forEach((enemy, index) => {
      if (!enemy || !enemy.active) {
        enemy.destroy();
        if (index !== -1) {
          this.enemies.splice(index, 1); // removes 1 item at that index
        }
        return;
      }
      enemy.update(this.player, 0);
    });
  }

  // Removed duplicate setupInput logic (all hotkey setup is handled in create)

  // ...existing code...
  // cameraMotion is already defined above, removed duplicate
  // ...existing code...

  // Create the editor button - Shawn K
  createEditorButton() {
    // some help text
    this.add.rectangle(30, 310, 500, 20, 0x1a1a1a);
    this.add.text(20, 300, "Press Q to quit play mode.");

    /* Someone help me! I can't get this button to draw.
    var UIScene = this.scene.get("UIScene");
    
    this.editorButton = UIScene.createButton(
      this,
      100, // 100 pixels from left of screen
      this.cameras.main.height - 50, // 100 pixels from bottom of screen
      'Edit',
      () => {
        this.startEditor();
      },
      {
        fill: 0x1a1a1a,        // Dark background
        hoverFill: 0x127803,   // Green hover
        downFill: 0x0f5f02,    // Darker green
        textColor: '#ffffff',   // White text
        fontSize: 24,
        paddingX: 15,
        paddingY: 10
      }
    );

    // Set high depth so it appears above other UI elements
    this.editorButton.setDepth(1001);
    */
  }

  private startEditor() {
    // Undo play mode and restore editor mode
    this.gameActive = false;

    this.scene.launch("UIScene");
    this.scene.bringToTop("UIScene");
    // Stop camera follow and reset zoom
    this.cameras.main.stopFollow();
    this.cameras.main.setZoom(this.zoomLevel);

    this.createMinimap();
    // Restore minimap
    /*
    if (!this.cameras.cameras.includes(this.minimap)) {
      this.cameras.add(
        10,
        10,
        this.map.widthInPixels * this.minimapZoom,
        this.map.heightInPixels * this.minimapZoom,
      )
      .setZoom(this.minimapZoom)
      .setName("minimap")
      .setBackgroundColor(0x002244)
      .setBounds(0, 0, this.map.widthInPixels, this.map.heightInPixels);
    }
    */

    // Remove player sprite
    if (this.player) {
      this.player.destroy();
      this.player = undefined as any;
    }

    // Reset gravity
    this.physics.world.gravity.y = 0;

    // Clear play mode controls
    this.cursors = undefined as any;
    this.wasd = undefined as any;
    this.isJumpPressed = false;

    // Redraw grid and highlight
    if (this.gridGraphics) this.gridGraphics.clear();
    this.drawGrid();
    if (this.highlightBox) this.highlightBox.clear();
    //if (this.selectionBox) this.selectionBox.clear();

    // Optionally, reset camera position
    this.cameras.main.centerOn(0, 0);

    // also remove the editor button
  }

  private createMinimap() {
    if (this.minimap) {
      this.removeMinimap();
    }

    this.minimap = this.cameras
      .add(
        10,
        10,
        this.map.widthInPixels * this.minimapZoom,
        this.map.heightInPixels * this.minimapZoom,
      )
      .setZoom(this.minimapZoom)
      .setName("minimap");
    this.minimap.setBackgroundColor(0x002244);
    this.minimap.setBounds(
      0,
      0,
      this.map.widthInPixels,
      this.map.heightInPixels,
    );
  }

  private removeMinimap() {
    if (this.minimap) {
      this.cameras.remove(this.minimap);
      this.minimap = null;
    }
  }

  // Goes through each Z Level
  cycleZLevel() {
    if (!this.activeBox) return;

    this.currentZLevel++;
    if (this.currentZLevel > 3) {
      this.currentZLevel = 1;
    }

    // Proposed rectangle of the active box
    const checkedRect = this.activeBox.getBounds();
    let overlap = false;

    for (const box of this.selectionBoxes) {
      if (box === this.activeBox) continue; // skip the box currently being edited

      if (box.getZLevel() === this.currentZLevel) {
        // only check boxes on same level
        const bound = box.getBounds(); // MUST be tile-space rectangle
        if (Phaser.Geom.Intersects.RectangleToRectangle(checkedRect, bound)) {
          overlap = true;
          break;
        }
      }
    }

    if (overlap) {
      console.log("Skipping one Z-Level");
      this.currentZLevel++;
      if (this.currentZLevel > 3) {
        this.currentZLevel = 1;
      }
    }

    console.log("Z-Level changed to:", this.currentZLevel);

    // If a box is being drawn, update its z-level immediately
    if (this.activeBox) {
      this.activeBox.setZLevel(this.currentZLevel);
    }
  }

  // Finalize the box whenever user wants a brand new box
  finalizeSelectBox() {
    if (!this.activeBox) return;

    // Push it to the array only if it's not already present
    if (!this.selectionBoxes.includes(this.activeBox)) {
      this.selectionBoxes.push(this.activeBox);
    }

    // Clear references
    this.activeBox = null;
    this.isSelecting = false;
  }

<<<<<<< HEAD
  // Match Highlight Color with Z-Level
  getHighlightColorForZLevel(zLevel: number): number {
    switch (zLevel) {
      case 1:
        return 0xff5555; // red
      case 2:
        return 0x55ff55; // green
      case 3:
        return 0x5555ff; // blue
      default:
        return 0xffffff; // white (This is not gonna happen)
    }
  }
=======
  // Helpers for selection lifecycle
  public clearAllSelections() {
    for (const box of this.selectionBoxes) box.destroy();
    if (this.activeBox) this.activeBox.destroy();
    this.selectionBoxes = [];
    this.activeBox = null;
    this.isSelecting = false;
    this.lastSelectionBBox = null;
    this.lastSelectionId = undefined;
  }

  public removeSelectionById(id: string) {
    const idx = this.selectionBoxes.findIndex((b) => (b as any).getId?.() === id);
    if (idx >= 0) {
      this.selectionBoxes[idx].destroy();
      this.selectionBoxes.splice(idx, 1);
    }
  }

  // Lookup a selection box by id
  public getSelectionById(id: string) {
    return this.selectionBoxes.find((b) => (b as any).getId?.() === id) ?? null;
  }

  // Z-level UI helper
  private setSelectionZ(z: number) {
    this.currentZLevel = z;
    if (this.activeBox) this.activeBox.setZLevel(z);
    if (this.zLabel) this.zLabel.setText(`Z: ${z}`);
  }

  private applyTileMatrixWithHistory(
    bbox: BBox,
    matrix: number[][] | null,
    fallbackIndex: number | null,
    actor: "chat" | "user",
    selectionId?: string,
    note?: string,
  ) {
    const layer = this.groundLayer;
    const diffs: TileDiffCell[] = [];

    // snapshot before
    const before: number[][] = [];
    for (let dy = 0; dy < bbox.h; dy++) {
      const row: number[] = [];
      for (let dx = 0; dx < bbox.w; dx++) {
        const x = bbox.x + dx,
          y = bbox.y + dy;
        row.push(layer.getTileAt(x, y)?.index ?? -1);
      }
      before.push(row);
    }

    // write tiles
    for (let dy = 0; dy < bbox.h; dy++) {
      for (let dx = 0; dx < bbox.w; dx++) {
        const x = bbox.x + dx,
          y = bbox.y + dy;
        const desired = matrix ? matrix[dy]?.[dx] ?? -1 : fallbackIndex ?? -1;
        layer.putTileAt(desired, x, y); // allow -1 to clear
      }
    }

    // after + sparse diffs
    for (let dy = 0; dy < bbox.h; dy++) {
      for (let dx = 0; dx < bbox.w; dx++) {
        const x = bbox.x + dx,
          y = bbox.y + dy;
        const a = layer.getTileAt(x, y)?.index ?? -1;
        const b = before[dy][dx];
        if (a !== b) diffs.push({ dx, dy, before: b, after: a });
      }
    }

    if (diffs.length === 0) return;

    const opId = (crypto as any).randomUUID?.() ?? `${Date.now()}_${Math.random()}`;
    const op: PlacementOp = {
      id: opId,
      ts: Date.now(),
      actor,
      selectionId,
      bbox: { ...bbox },
      diffs,
      note,
    };

    // provenance
    for (const d of diffs) {
      const key = `${bbox.x + d.dx},${bbox.y + d.dy}`;
      const list = this.tileProvenance.get(key) ?? [];
      list.push(opId);
      this.tileProvenance.set(key, list);
    }

    this.placementHistory.push(op);
    // optional cap
    const MAX_OPS = 1000;
    if (this.placementHistory.length > MAX_OPS) {
      this.placementHistory.splice(0, this.placementHistory.length - MAX_OPS);
    }
  }

  public getRegionHistory(bbox: BBox, limit = 10): PlacementOp[] {
    const inter = (a: BBox, b: BBox) =>
      !(a.x + a.w - 1 < b.x || b.x + b.w - 1 < a.x || a.y + a.h - 1 < b.y || b.y + b.h - 1 < a.y);
    return this.placementHistory
      .filter((op) => inter(op.bbox, bbox))
      .sort((a, b) => b.ts - a.ts)
      .slice(0, limit);
  }

  public getTileHistory(x: number, y: number): PlacementOp[] {
    const ids = this.tileProvenance.get(`${x},${y}`) ?? [];
    const dict = new Map(this.placementHistory.map((op) => [op.id, op] as const));
    return ids.map((id) => dict.get(id)!).filter(Boolean) as PlacementOp[];
  }

  public fillSelectionWithTile(box: SelectionBox, tileIndex: number, note?: string) {
    const b = box.getBounds(); // now width/height are correct
    const bbox: BBox = { x: b.x, y: b.y, w: b.width, h: b.height };
    this.applyTileMatrixWithHistory(
      bbox,
      null,
      tileIndex,
      "chat",
      box.getId(),
      note ?? "fillSelectionWithTile",
    );
  }
>>>>>>> 15664cb2
}<|MERGE_RESOLUTION|>--- conflicted
+++ resolved
@@ -64,16 +64,12 @@
 
   private selectedTiles: number[][] = []; // Selected Tiles
 
-<<<<<<< HEAD
-  //Selection Box Properties
-=======
   // New history state
   private placementHistory: PlacementOp[] = [];
   private tileProvenance: Map<string, string[]> = new Map();
   private selectionIdCounter = 0;
 
   //Box Properties
->>>>>>> 15664cb2
   private highlightBox!: Phaser.GameObjects.Graphics;
   public selectionStart!: Phaser.Math.Vector2;
   public selectionEnd!: Phaser.Math.Vector2;
@@ -120,12 +116,9 @@
   private keyB!: Phaser.Input.Keyboard.Key;
   private keyCtrl!: Phaser.Input.Keyboard.Key;
 
-<<<<<<< HEAD
-=======
   private currentZLevel: number = 1; // 1 = red, 2 = green, 3 = blue
   private zLabel?: Phaser.GameObjects.Text;
 
->>>>>>> 15664cb2
   private setPointerOverUI = (v: boolean) =>
     this.registry.set("uiPointerOver", v);
 
@@ -135,8 +128,6 @@
 
   private damageKey!: Phaser.Input.Keyboard.Key;
   private flipKey!: Phaser.Input.Keyboard.Key;
-
-  private currentZLevel: number = 1; // 1 = red, 2 = green, 3 = blue
 
   constructor() {
     super({ key: "editorScene" });
@@ -430,8 +421,6 @@
 
       dragStartPoint.set(pointer.x, pointer.y);
     });
-<<<<<<< HEAD
-=======
     // selection box - use pointer events for preview-only right-drag
     this.input.on("pointermove", (p: Phaser.Input.Pointer) => {
       // only update selection preview when actively selecting from right-drag
@@ -462,7 +451,6 @@
         this._selectionWasRightDrag = false;
       }
     });
->>>>>>> 15664cb2
 
     this.input.on("pointerdown", (pointer: Phaser.Input.Pointer) => {
       if (pointer.middleButtonDown()) {
@@ -594,16 +582,6 @@
     y: number,
     tileIndex: number,
   ) {
-<<<<<<< HEAD
-    tileIndex = Phaser.Math.Clamp(
-      tileIndex,
-      0,
-      layer.tilemap.tilesets[0].total - 1,
-    );
-    tileIndex = tileIndex === 0 ? -1 : tileIndex; // Allow -1 for erasing tiles
-    console.log(`Placing tile at (${x}, ${y}) with index ${tileIndex}`);
-    layer.putTileAt(tileIndex, x, y);
-=======
     // allow clearing a tile when tileIndex === -1
     if (tileIndex === -1) {
       // putTileAt accepts -1 to clear a tile
@@ -616,7 +594,6 @@
     const clamped = Phaser.Math.Clamp(tileIndex, 1, max);
     console.log(`Placing tile at (${x}, ${y}) with index ${clamped}`);
     layer.putTileAt(clamped, x, y);
->>>>>>> 15664cb2
   }
 
   update() {
@@ -974,21 +951,6 @@
 
     let overlap = false;
     for (const box of this.selectionBoxes) {
-<<<<<<< HEAD
-      if (box.getZLevel() === this.currentZLevel) {
-        // only check boxes on same level
-        if (
-          box !== this.activeBox &&
-          Phaser.Geom.Intersects.RectangleToRectangle(
-            possibleBounds,
-            box.getBounds(),
-          )
-        ) {
-          console.log("Overlap has been detected!!");
-          overlap = true;
-          break;
-        }
-=======
       if (box === this.activeBox) continue;
       // only consider collisions on same Z
       const bz = (box as any).getZLevel?.() ?? 1;
@@ -998,7 +960,6 @@
         console.log("Overlap has been detected!!");
         overlap = true;
         break;
->>>>>>> 15664cb2
       }
     }
 
@@ -1032,7 +993,7 @@
     this.lastSelectionId = (this.activeBox as any).getId?.();
 
     // Finalize and add to permanent list (finalizeSelectBox guards duplicates)
-    this.finalizeSelectBox();
+    //this.finalizeSelectBox();
 
     // These define the height and width of the selection box
     const selectionWidth = eX - sX + 1;
@@ -1101,14 +1062,6 @@
     const worldPoint = this.cameras.main.getWorldPoint(pointer.x, pointer.y);
     const pasteX = Math.floor(worldPoint.x / (16 * this.SCALE));
     const pasteY = Math.floor(worldPoint.y / (16 * this.SCALE));
-<<<<<<< HEAD
-    for (let y = 0; y < this.activeBox.selectedTiles.length; y++) {
-      for (let x = 0; x < this.activeBox.selectedTiles[y].length; x++) {
-        const tileIndex = this.activeBox.selectedTiles[y][x];
-        this.placeTile(this.groundLayer, pasteX + x, pasteY + y, tileIndex);
-      }
-    }
-=======
 
     const h = this.selectedTiles.length;
     const w = this.selectedTiles[0]?.length ?? 0;
@@ -1123,7 +1076,6 @@
       "pasteSelection",
     );
 
->>>>>>> 15664cb2
     this.enemies.forEach((enemy, index) => {
       if (!enemy || !enemy.active) {
         enemy.destroy();
@@ -1314,7 +1266,6 @@
     this.isSelecting = false;
   }
 
-<<<<<<< HEAD
   // Match Highlight Color with Z-Level
   getHighlightColorForZLevel(zLevel: number): number {
     switch (zLevel) {
@@ -1328,7 +1279,6 @@
         return 0xffffff; // white (This is not gonna happen)
     }
   }
-=======
   // Helpers for selection lifecycle
   public clearAllSelections() {
     for (const box of this.selectionBoxes) box.destroy();
@@ -1460,5 +1410,4 @@
       note ?? "fillSelectionWithTile",
     );
   }
->>>>>>> 15664cb2
 }