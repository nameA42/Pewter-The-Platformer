--- conflicted
+++ resolved
@@ -35,12 +35,6 @@
 export function setActiveSelectionBox(
   box: { localContext: { chatHistory: BaseMessage[] } } | null,
 ) {
-<<<<<<< HEAD
-  // STEP 9: Store reference to the active box for collaborative context
-  currentActiveBox = box;
-
-=======
->>>>>>> 12f604d9
   if (!box) {
     // Clear active context
     currentChatHistory = [];
@@ -281,20 +275,6 @@
   console.log("Chat history cleared.");
 }
 
-<<<<<<< HEAD
-// STEP 9: Collaborative Context Merging - Safe chat integration
-
-/**
- * Get collaborative context from the currently active selection box (if any)
- */
-function getCollaborativeContext(): string {
-  try {
-    if (
-      currentActiveBox &&
-      typeof currentActiveBox.getCollaborativeContextForChat === "function"
-    ) {
-      return currentActiveBox.getCollaborativeContextForChat();
-=======
 // STEP 9: Collaborative Context Merging - Enhanced chat functions with neighbor context
 
 /**
@@ -322,31 +302,10 @@
     ) {
       collaborativeContext = activeBox.getCollaborativeContextForChat();
       console.log("Including collaborative context from active selection box");
->>>>>>> 12f604d9
     }
   } catch (error) {
     console.warn("Could not retrieve collaborative context:", error);
   }
-<<<<<<< HEAD
-  return "";
-}
-
-/**
- * Enhanced sendUserPrompt that includes collaborative context when available
- * This is a safer alternative that doesn't break existing functionality
- */
-export async function sendUserPromptWithCollaborativeContext(
-  message: string,
-): Promise<string> {
-  const collaborativeContext = getCollaborativeContext();
-
-  if (collaborativeContext.trim().length > 0) {
-    // Use existing sendUserPromptWithContext function
-    return sendUserPromptWithContext(message, collaborativeContext);
-  } else {
-    // Fall back to regular sendUserPrompt
-    return sendUserPrompt(message);
-=======
 
   // Push the user's visible message into the active history
   const userMessage = new HumanMessage(userMessageText);
@@ -470,6 +429,5 @@
     return fallback.content as string;
   } finally {
     setBotResponding(false);
->>>>>>> 12f604d9
   }
 }