import Phaser from "phaser";
import { sendUserPrompt } from "../languageModel/chatBox";
export class EditorScene extends Phaser.Scene {
  private TILE_SIZE = 16;
  private map!: Phaser.Tilemaps.Tilemap;
  private groundLayer!: Phaser.Tilemaps.TilemapLayer;
  private backgroundLayer!: Phaser.Tilemaps.TilemapLayer;
  private gridGraphics!: Phaser.GameObjects.Graphics;
  private minZoomLevel = 2.25;
  private maxZoomLevel = 10;
  private zoomLevel = 2.25;

<<<<<<< HEAD
=======
  private currentTileId = 1; // What tile to place
  private isEditMode = false; // Toggle between drag mode and edit mode

>>>>>>> f6d4d6a5
  private minimap!: Phaser.Cameras.Scene2D.Camera;
  private minimapZoom = 0.15;

  private scrollDeadzone = 50; // pixels from the edge of the camera view to stop scrolling
  private scrollSpeed = 10; // pixels per second

  private selectedTileIndex = 0; // index of the tile to place

  // keyboard controls
  private keyA!: Phaser.Input.Keyboard.Key;
  private keyD!: Phaser.Input.Keyboard.Key;
  private keyW!: Phaser.Input.Keyboard.Key;
  private keyS!: Phaser.Input.Keyboard.Key;
  private keyShift!: Phaser.Input.Keyboard.Key;

  private chatBox!: Phaser.GameObjects.DOMElement;

  constructor() {
    super({ key: "editorScene" });
  }

  preload() {}

  create() {
    this.map = this.make.tilemap({ key: "defaultMap" });

    console.log("Map loaded:", this.map);
    const tileset = this.map.addTilesetImage(
      "pewterPlatformerTileset",
      "tileset",
      16,
      16,
      0,
      0,
    )!;
    // console.log("Tileset added:", this.map);

    this.backgroundLayer = this.map.createLayer(
      "Background_Layer",
      tileset,
      0,
      0,
    )!;
    // console.log("LAYER1 added:", this.map);
    this.groundLayer = this.map.createLayer("Ground_Layer", tileset, 0, 0)!;
    // console.log("LAYER2 added:", this.map);

    this.cameras.main.setBounds(
      0,
      0,
      this.map.widthInPixels,
      this.map.heightInPixels,
    );
    this.cameras.main.centerOn(0, 0);
    this.cameras.main.setZoom(this.zoomLevel);

    // minimap
    this.minimap = this.cameras
      .add(
        10,
        10,
        this.map.widthInPixels * this.minimapZoom,
        this.map.heightInPixels * this.minimapZoom,
      )
      .setZoom(this.minimapZoom)
      .setName("minimap");
    this.minimap.setBackgroundColor(0x002244);
    this.minimap.setBounds(
      0,
      0,
      this.map.widthInPixels,
      this.map.heightInPixels,
    );
    this.cameras.main.centerOn(0, 0);

    // grid
    this.gridGraphics = this.add.graphics();
    this.gridGraphics.setDepth(10);
    this.drawGrid();

    // zoom in & zoom out
    this.input.on(
      "wheel",
      (
        pointer: Phaser.Input.Pointer,
        gameObjects: Phaser.GameObjects.GameObject[],
        deltaX: number,
        deltaY: number,
        deltaZ: number,
      ) => {
        if (deltaY > 0) {
          this.zoomLevel = Phaser.Math.Clamp(
            this.zoomLevel - 0.1,
            this.minZoomLevel,
            this.maxZoomLevel,
          );
        } else {
          this.zoomLevel = Phaser.Math.Clamp(
            this.zoomLevel + 0.1,
            this.minZoomLevel,
            this.maxZoomLevel,
          );
        }

        this.cameras.main.setZoom(this.zoomLevel);
      },
    );

<<<<<<< HEAD
    if (this.input.mouse)
    {
      this.input.mouse.disableContextMenu();
    }

    // scrolling
    let isDragging = false;
    let dragStartPoint = new Phaser.Math.Vector2();

    this.input.on("pointerdown", (pointer: Phaser.Input.Pointer) => {
      if (pointer.middleButtonDown()) 
      {
        isDragging = true;
        dragStartPoint.set(pointer.x, pointer.y);
      }
      else if (pointer.leftButtonDown()) {
        const tileX = Math.floor(pointer.worldX / this.TILE_SIZE);
        const tileY = Math.floor(pointer.worldY / this.TILE_SIZE);
        this.placeTile(this.groundLayer, tileX, tileY, this.selectedTileIndex);
      }
      else if (pointer.rightButtonDown()) {
        this.selectedTileIndex = this.groundLayer.getTileAtWorldXY(pointer.worldX, pointer.worldY)?.index || 0;
      }
    });
=======
    // scrolling + tile placement
    this.setupInput();
    // How to use it is to first press e which turns on the edit mode,
    // then you can use the number keys to select a tile to place, 2-5
    // you can also right click to delete a tile in edit mode.
    // you can move the3 camera still by dragging the mouse around when in edit mode.
    // make sure to not be moving the mouse too fast or it will not register and not place the tile.

    // Create hidden chatbox
    this.chatBox = this.add.dom(1600, 1400).createFromHTML(`
  <div id="chatbox" style="
    width: 1400px;
    height: 1420px;
    background: rgba(0, 0, 0, 0.85);
    color: white;
    font-family: sans-serif;
    font-size: 70px;
    padding: 20px;
    border-radius: 8px;
    display: flex;
    flex-direction: column;
    justify-content: space-between;
    box-shadow: 0 0 8px rgba(0,0,0,0.6);
  ">
    <div id="chat-log" style="flex-grow: 1; overflow-y: auto; font-size: 70px; line-height: 1.5;"></div>
    <input id="chat-input" type="text" placeholder="Type a command..." style="
      margin-top: 16px;
      padding: 14px;
      font-size: 70px;
      border: none;
      border-radius: 4px;
    " />
  </div>
`);
    this.chatBox.setVisible(true);
    let isChatVisible = true;
>>>>>>> f6d4d6a5

    window.addEventListener("keydown", (e: KeyboardEvent) => {
      if (e.key.toLowerCase() === "c") {
        isChatVisible = !isChatVisible;
        this.chatBox.setVisible(isChatVisible);
      }
    });
    const input = this.chatBox.getChildByID("chat-input") as HTMLInputElement;
    const log = this.chatBox.getChildByID("chat-log") as HTMLDivElement;

    input.addEventListener("keydown", async (e: KeyboardEvent) => {
      if (e.key === "Enter") {
        const msg = input.value.trim();
        if (!msg) return;

        input.value = "";
        log.innerHTML += `<p><strong>You:</strong> ${msg}</p>`;
        const reply = await this.sendToGemini(msg);
        log.innerHTML += `<p><strong>Pewter:</strong> ${reply}</p>`;
        log.scrollTop = log.scrollHeight;
      }
    });
  }

  private async sendToGemini(prompt: string): Promise<string> {
    return await sendUserPrompt(prompt);
  }

<<<<<<< HEAD
      dragStartPoint.set(pointer.x, pointer.y);
    });

    if(this.input.keyboard) {
      this.keyA = this.input.keyboard.addKey(Phaser.Input.Keyboard.KeyCodes.A);
      this.keyS = this.input.keyboard.addKey(Phaser.Input.Keyboard.KeyCodes.S);
      this.keyD = this.input.keyboard.addKey(Phaser.Input.Keyboard.KeyCodes.D);
      this.keyW = this.input.keyboard.addKey(Phaser.Input.Keyboard.KeyCodes.W);
      this.keyShift = this.input.keyboard.addKey(Phaser.Input.Keyboard.KeyCodes.SHIFT);
    }
  }

  cameraMotion() {
    const cam = this.cameras.main;
    let scrollSpeed = this.scrollSpeed;
    if (this.keyShift.isDown) {
      scrollSpeed *= 4;
    }
    if (this.keyA.isDown) {
      cam.scrollX -= scrollSpeed / cam.zoom;
    }
    if (this.keyD.isDown) {
      cam.scrollX += scrollSpeed / cam.zoom;
    }
    if (this.keyW.isDown) {
      cam.scrollY -= scrollSpeed / cam.zoom;
    }
    if (this.keyS.isDown) {
      cam.scrollY += scrollSpeed / cam.zoom;
    }
=======
  public showChatboxAt(x: number, y: number): void {
    this.chatBox.setPosition(x, y);
    this.chatBox.setVisible(true);
    const input = this.chatBox.getChildByID("chat-input") as HTMLInputElement;
    input.focus();
>>>>>>> f6d4d6a5
  }

  drawGrid() {
    const cam = this.cameras.main;

    this.gridGraphics.clear();
    this.gridGraphics.fillStyle(0x000000, 1); // color and alpha

    const startX =
      Math.floor(cam.worldView.x / this.TILE_SIZE) * this.TILE_SIZE;
    const endX =
      Math.ceil((cam.worldView.x + cam.worldView.width) / this.TILE_SIZE) *
      this.TILE_SIZE;

    const startY =
      Math.floor(cam.worldView.y / this.TILE_SIZE) * this.TILE_SIZE;
    const endY =
      Math.ceil((cam.worldView.y + cam.worldView.height) / this.TILE_SIZE) *
      this.TILE_SIZE;

    const dotSpacing = 4;
    const dotLength = 0.4;
    const dotWidth = 1.2;

    const edgewidth = 2;
    // draw edge lines for minimap
    this.gridGraphics.lineStyle(edgewidth, 0xf00000, 1); // color and alpha
    this.gridGraphics.strokeRect(
      startX - edgewidth,
      startY - edgewidth,
      endX - startX + edgewidth,
      endY - startY + edgewidth,
    );

    // Vertical dotted lines
    for (let x = startX; x <= endX; x += this.TILE_SIZE) {
      for (let y = startY - dotLength; y <= endY - dotLength; y += dotSpacing) {
        this.gridGraphics.fillRect(
          x - dotLength / 2,
          y - dotLength / 2,
          dotLength,
          dotWidth,
        );
      }
    }

    // Horizontal dotted lines
    for (let y = startY; y <= endY; y += this.TILE_SIZE) {
      for (let x = startX - dotLength; x <= endX - dotLength; x += dotSpacing) {
        this.gridGraphics.fillRect(
          x - dotLength / 2,
          y - dotLength / 2,
          dotWidth,
          dotLength,
        );
      }
    }
  }

  placeTile(layer: Phaser.Tilemaps.TilemapLayer, x: number, y: number, tileIndex: number) {
    tileIndex = Phaser.Math.Clamp(tileIndex, 1, layer.tilemap.tilesets[0].total - 1);
    console.log(`Placing tile at (${x}, ${y}) with index ${tileIndex}`);
    layer.putTileAt(tileIndex, x, y);
  }

  update() {
    this.drawGrid();
    this.cameraMotion();
  }
  setupInput() {
    // Keep your existing zoom functionality unchanged

    // Scrolling and tile placement combined
    let isDragging = false;
    let dragStartPoint = new Phaser.Math.Vector2();
    let hasDragged = false;

    this.input.on("pointerdown", (pointer: Phaser.Input.Pointer) => {
      if (this.isEditMode && pointer.rightButtonDown()) {
        // Right click in edit mode = delete tile
        const worldX = pointer.worldX;
        const worldY = pointer.worldY;
        const tileX = Math.floor(worldX / this.TILE_SIZE);
        const tileY = Math.floor(worldY / this.TILE_SIZE);
        this.groundLayer.removeTileAt(tileX, tileY);
        return;
      }

      if (pointer.leftButtonDown()) {
        isDragging = true;
        hasDragged = false;
        dragStartPoint.set(pointer.x, pointer.y);
      }
    });

    this.input.on("pointerup", (pointer: Phaser.Input.Pointer) => {
      if (
        isDragging &&
        !hasDragged &&
        this.isEditMode &&
        pointer.leftButtonReleased()
      ) {
        // Left click in edit mode without dragging = place tile
        const worldX = pointer.worldX;
        const worldY = pointer.worldY;
        const tileX = Math.floor(worldX / this.TILE_SIZE);
        const tileY = Math.floor(worldY / this.TILE_SIZE);
        this.groundLayer.putTileAt(this.currentTileId, tileX, tileY);
      }
      isDragging = false;
      hasDragged = false;
    });

    this.input.on("pointermove", (pointer: Phaser.Input.Pointer) => {
      if (!isDragging) return;

      const dragDistance = Phaser.Math.Distance.Between(
        dragStartPoint.x,
        dragStartPoint.y,
        pointer.x,
        pointer.y,
      );

      if (dragDistance > 5) {
        hasDragged = true;
      }

      if (hasDragged) {
        // Your existing camera dragging logic
        if (
          pointer.x >= this.cameras.main.width - this.scrollDeadzone ||
          pointer.y >= this.cameras.main.height - this.scrollDeadzone ||
          pointer.x <= this.scrollDeadzone ||
          pointer.y <= this.scrollDeadzone
        ) {
          isDragging = false;
          console.warn("Pointer moved outside camera view, stopping drag.");
          return;
        }

        const dragX = dragStartPoint.x - pointer.x;
        const dragY = dragStartPoint.y - pointer.y;

        this.cameras.main.scrollX += dragX / this.cameras.main.zoom;
        this.cameras.main.scrollY += dragY / this.cameras.main.zoom;

        dragStartPoint.set(pointer.x, pointer.y);
      }
    });

    // Keyboard shortcuts
    this.input.keyboard!.on("keydown", (event: KeyboardEvent) => {
      switch (event.key.toLowerCase()) {
        case "e":
          this.isEditMode = !this.isEditMode;
          console.log(`Edit mode: ${this.isEditMode ? "ON" : "OFF"}`);
          break;
        case "1":
          this.currentTileId = 1;
          break;
        case "2":
          this.currentTileId = 2;
          break;
        case "3":
          this.currentTileId = 3;
          break;
        case "4":
          this.currentTileId = 4;
          break;
        case "5":
          this.currentTileId = 5;
          break;
      }
    });
  }
}<|MERGE_RESOLUTION|>--- conflicted
+++ resolved
@@ -10,12 +10,9 @@
   private maxZoomLevel = 10;
   private zoomLevel = 2.25;
 
-<<<<<<< HEAD
-=======
   private currentTileId = 1; // What tile to place
   private isEditMode = false; // Toggle between drag mode and edit mode
 
->>>>>>> f6d4d6a5
   private minimap!: Phaser.Cameras.Scene2D.Camera;
   private minimapZoom = 0.15;
 
@@ -124,7 +121,6 @@
       },
     );
 
-<<<<<<< HEAD
     if (this.input.mouse)
     {
       this.input.mouse.disableContextMenu();
@@ -149,7 +145,6 @@
         this.selectedTileIndex = this.groundLayer.getTileAtWorldXY(pointer.worldX, pointer.worldY)?.index || 0;
       }
     });
-=======
     // scrolling + tile placement
     this.setupInput();
     // How to use it is to first press e which turns on the edit mode,
@@ -186,37 +181,12 @@
 `);
     this.chatBox.setVisible(true);
     let isChatVisible = true;
->>>>>>> f6d4d6a5
 
     window.addEventListener("keydown", (e: KeyboardEvent) => {
       if (e.key.toLowerCase() === "c") {
         isChatVisible = !isChatVisible;
         this.chatBox.setVisible(isChatVisible);
       }
-    });
-    const input = this.chatBox.getChildByID("chat-input") as HTMLInputElement;
-    const log = this.chatBox.getChildByID("chat-log") as HTMLDivElement;
-
-    input.addEventListener("keydown", async (e: KeyboardEvent) => {
-      if (e.key === "Enter") {
-        const msg = input.value.trim();
-        if (!msg) return;
-
-        input.value = "";
-        log.innerHTML += `<p><strong>You:</strong> ${msg}</p>`;
-        const reply = await this.sendToGemini(msg);
-        log.innerHTML += `<p><strong>Pewter:</strong> ${reply}</p>`;
-        log.scrollTop = log.scrollHeight;
-      }
-    });
-  }
-
-  private async sendToGemini(prompt: string): Promise<string> {
-    return await sendUserPrompt(prompt);
-  }
-
-<<<<<<< HEAD
-      dragStartPoint.set(pointer.x, pointer.y);
     });
 
     if(this.input.keyboard) {
@@ -246,13 +216,32 @@
     if (this.keyS.isDown) {
       cam.scrollY += scrollSpeed / cam.zoom;
     }
-=======
+    const input = this.chatBox.getChildByID("chat-input") as HTMLInputElement;
+    const log = this.chatBox.getChildByID("chat-log") as HTMLDivElement;
+
+    input.addEventListener("keydown", async (e: KeyboardEvent) => {
+      if (e.key === "Enter") {
+        const msg = input.value.trim();
+        if (!msg) return;
+
+        input.value = "";
+        log.innerHTML += `<p><strong>You:</strong> ${msg}</p>`;
+        const reply = await this.sendToGemini(msg);
+        log.innerHTML += `<p><strong>Pewter:</strong> ${reply}</p>`;
+        log.scrollTop = log.scrollHeight;
+      }
+    });
+  }
+
+  private async sendToGemini(prompt: string): Promise<string> {
+    return await sendUserPrompt(prompt);
+  }
+
   public showChatboxAt(x: number, y: number): void {
     this.chatBox.setPosition(x, y);
     this.chatBox.setVisible(true);
     const input = this.chatBox.getChildByID("chat-input") as HTMLInputElement;
     input.focus();
->>>>>>> f6d4d6a5
   }
 
   drawGrid() {
